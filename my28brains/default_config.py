--- conflicted
+++ resolved
@@ -96,24 +96,18 @@
 # - we have 10 gpus, so we can run 10 interpolations at once
 # - they contain most of the progesterone peak.
 # first menstrual cycle is day 1-30 (pre-pill)
-<<<<<<< HEAD
-day_range = [2, 12]  # we have parameterized meshes for days 2-11
-=======
+
 day_range = [2, 11]  # we have parameterized meshes for days 2-11
->>>>>>> 2de1e500
+
 
 run_interpolate = False
 
 # 2. Regression Parameters
 
 dataset_name = [
-<<<<<<< HEAD
-    "real_mesh"
-=======
     "hypersphere",
     "hyperboloid",
     "synthetic_mesh",
->>>>>>> 2de1e500
 ]  # "synthetic_mesh" "real_mesh" "hypersphere", or "hyperboloid"
 
 geodesic_initialization = [
